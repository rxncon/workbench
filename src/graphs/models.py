from django.conf import settings
from django.db import models
from django.db.models.signals import pre_save
from django.utils.text import slugify
<<<<<<< HEAD


# from quick_format.models import Quick


def upload_location(instance, filename):
    # return "%s/%s" %(os.path.splitext(filename)[0],filename)
    return "%s/%s/%s" % (instance.slug, "graphs", filename)


class Graph_from_File(models.Model):  # TODO: rename to just 'Graph', see django bookmarks for tutorial
    project_name = models.CharField(max_length=120)
    slug = models.SlugField(blank=True)  # TODO: take blank out when file_upload with automated slug creation is done
=======


def upload_location(instance, filename):
    return "%s/%s/%s" % (instance.slug, "graphs", filename)


class Graph_from_File(models.Model):
    project_name = models.CharField(max_length=120)
    slug = models.SlugField(blank=True)
>>>>>>> 36b0680c
    comment = models.TextField(null=True, blank=True)
    graph_file = models.FileField(null=True)
    graph_string = models.TextField(null=True)
    timestamp = models.DateTimeField(auto_now=False, auto_now_add=True)  # initial timestamp will be saved one time
    updated = models.DateTimeField(auto_now=True,
                                   auto_now_add=False)  # auto_now refers to every modification, updated gets reset when Post is updated -duh

    def __str__(self):
        return self.project_name

    def __unicode__(self):
        return self.project_name

    def get_filename(self):
        return str(self.graph_file.name).split("/")[-1]

    def get_project_slug(self):
        return self.slug

    def get_relative_path(self):
        return str(self.graph_file).split("/media_cdn/")[-1]

    def get_download_url(self):
        media_url = settings.MEDIA_URL
        return media_url + "%s" % (self.get_relative_path())

    def get_absolute_path(self):
<<<<<<< HEAD
        # TODO: do I need this?
=======
>>>>>>> 36b0680c
        media_root = settings.MEDIA_ROOT
        return media_root + "/%s" % (self.file)

    class Meta:
        ordering = ["-updated", "-timestamp"]


def pre_save_post_receiver(sender, instance, *args, **kwargs):
    if not instance.slug:
        instance.slug = slugify(instance.project_name)


pre_save.connect(pre_save_post_receiver, sender=Graph_from_File)


class Graph_from_Quick(Graph_from_File):
    pass<|MERGE_RESOLUTION|>--- conflicted
+++ resolved
@@ -2,21 +2,6 @@
 from django.db import models
 from django.db.models.signals import pre_save
 from django.utils.text import slugify
-<<<<<<< HEAD
-
-
-# from quick_format.models import Quick
-
-
-def upload_location(instance, filename):
-    # return "%s/%s" %(os.path.splitext(filename)[0],filename)
-    return "%s/%s/%s" % (instance.slug, "graphs", filename)
-
-
-class Graph_from_File(models.Model):  # TODO: rename to just 'Graph', see django bookmarks for tutorial
-    project_name = models.CharField(max_length=120)
-    slug = models.SlugField(blank=True)  # TODO: take blank out when file_upload with automated slug creation is done
-=======
 
 
 def upload_location(instance, filename):
@@ -26,7 +11,6 @@
 class Graph_from_File(models.Model):
     project_name = models.CharField(max_length=120)
     slug = models.SlugField(blank=True)
->>>>>>> 36b0680c
     comment = models.TextField(null=True, blank=True)
     graph_file = models.FileField(null=True)
     graph_string = models.TextField(null=True)
@@ -54,10 +38,6 @@
         return media_url + "%s" % (self.get_relative_path())
 
     def get_absolute_path(self):
-<<<<<<< HEAD
-        # TODO: do I need this?
-=======
->>>>>>> 36b0680c
         media_root = settings.MEDIA_ROOT
         return media_root + "/%s" % (self.file)
 
