--- conflicted
+++ resolved
@@ -1,12 +1,6 @@
 import os
-<<<<<<< HEAD
-
-import rxncon.input.excel_book.excel_book as rxncon_excel
-import rxncon.input.quick.quick as rxncon_quick
-=======
 import pickle
 
->>>>>>> 36b0680c
 import rxncon.visualization.graphML as graphML
 import rxncon.visualization.reaction_graph as reaction_graph
 import rxncon.visualization.regulatory_graph as regulatory_graph
@@ -15,35 +9,26 @@
 from django.http import HttpResponseRedirect
 from django.shortcuts import render, get_object_or_404
 from django.views.generic import View
-<<<<<<< HEAD
 from rxncon.visualization.graphML import map_layout2xgmml
-=======
-from fileTree.models import File
-from fileTree.views import file_detail
-from quick_format.models import Quick
-from quick_format.views import quick_detail
-from rxncon.visualization.graphML import map_layout2xgmml
-from rxncon_system.models import Rxncon_system
->>>>>>> 36b0680c
 
 from .forms import DeleteGraphForm
 from .forms import reaGraphFileForm
 from .forms import regGraphFileForm
 from .models import Graph_from_File
-<<<<<<< HEAD
 
 try:
     from fileTree.models import File
     from fileTree.views import file_detail
     from quick_format.models import Quick
     from quick_format.views import quick_detail
+    from rxncon_system.models import Rxncon_system
+
 except ImportError:
     from src.fileTree.models import File
     from src.fileTree.views import file_detail
     from src.quick_format.models import Quick
     from src.quick_format.views import quick_detail
-=======
->>>>>>> 36b0680c
+    from src.rxncon_system.models import Rxncon_system
 
 
 def apply_template_layout(request, graph_file_path, graph_string):
@@ -54,20 +39,6 @@
 
     return graph_string
 
-<<<<<<< HEAD
-
-def create_rxncon_system(system, system_type):
-    if system_type == "File":
-        try:
-            book = rxncon_excel.ExcelBook(system.get_absolute_path())
-        except:
-            book = rxncon_excel.ExcelBook(system.get_absolute_path())
-    else:
-        book = rxncon_quick.Quick(system.quick_input)
-    return book.rxncon_system
-
-=======
->>>>>>> 36b0680c
 
 def check_filepath(request, graph_file_path, file, media_root):
     if os.path.exists(graph_file_path):
@@ -318,12 +289,8 @@
         form = DeleteGraphForm(request.POST, instance=f)
 
         if form.is_valid():  # checks CSRF
-<<<<<<< HEAD
-            os.remove(f.graph_file.name)
-=======
             if os.path.exists(f.graph_file.name):
                 os.remove(f.graph_file.name)
->>>>>>> 36b0680c
             f.delete()
             messages.success(request, "Successfully deleted")
             if system_type == "Quick":
