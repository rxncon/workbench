--- conflicted
+++ resolved
@@ -1,4 +1,3 @@
-<<<<<<< HEAD
 try:
     from fileTree.models import File
     from quick_format.models import Quick
@@ -10,18 +9,7 @@
 from django.conf import settings
 
 
-# http://stackoverflow.com/questions/28533854/provide-extra-context-to-all-views
-
 def file_list(request):
-    # queryset_list = File.objects.all()
-=======
-from django.conf import settings
-from fileTree.models import File
-from quick_format.models import Quick
-
-
-def file_list(request):
->>>>>>> 36b0680c
     queryset_list = File.objects.all().order_by("-updated")  # all files
 
     slug_list = []  # unique slugs in correct order
@@ -32,26 +20,8 @@
             slug_list.append(current_slug)
 
     projects = [queryset_list.filter(slug=slug).order_by("-updated") for slug in slug_list]  # list of lists of files
-<<<<<<< HEAD
-
-    # paginator = Paginator(queryset_list, 10)
-    # page_request_var= "page"
-    # page = request.GET.get('page_request_var')
-    # try:
-    #     queryset = paginator.page(page)
-    # except PageNotAnInteger:
-    #     # If page is not an integer, deliver first page.
-    #     queryset = paginator.page(1)
-    # except EmptyPage:
-    #     # If page is out of range (e.g. 9999), deliver last page of results.
-    #     queryset = paginator.page(paginator.num_pages)
 
     return {
-        # "object_list":queryset,
-=======
-
-    return {
->>>>>>> 36b0680c
         "object_list": queryset_list,
         "title": "Projects",
         "slug_list": slug_list,
