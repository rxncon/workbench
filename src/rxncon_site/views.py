from django.core.paginator import Paginator, EmptyPage, PageNotAnInteger
from django.shortcuts import render, get_object_or_404, redirect
from django.http import HttpResponse, HttpResponseRedirect
from django.contrib import messages
from fileTree.models import File
from quick_format.models import Quick
import rxncon.input.quick.quick as rxncon_quick
import rxncon.input.excel_book.excel_book as rxncon_excel

# function based view, easier than class based but less strong



def rxncon_site_index(request):
    return render(request, "static_pages/index.html")

def publications(request):
    return render(request, "static_pages/publications.html")

def funding(request):
    return render(request, "static_pages/funding.html")

def support(request):
    return render(request, "static_pages/support.html")

<<<<<<< HEAD
def compare_systems(request, id, system, called_from="File"):
    if called_from == "File":
        instance = File.objects.get(id=id)
        try:
            book = rxncon_excel.ExcelBook(instance.get_absolute_path())
        except:
            raise ImportError("Could not import file")
    else:
        instance = Quick.objects.get(id=id)
        try:
            book = rxncon_quick.Quick(instance.quick_input)
        except:
            raise ImportError("Could not import Quick")

    rxncon_system = book.rxncon_system

    rxns = 0
    for rxn in rxncon_system.reactions:
        if not rxn in system.reactions:
            rxns +=1

    cnts = 0
    for cnt in rxncon_system.contingencies:
        if not cnt in system.contingencies:
            cnts += 1

    return {"rxns": rxns,
            "cnts": cnts}
=======
def guided_tour(request):
    return render(request, "guided_tour.html")
>>>>>>> 167d17c9
<|MERGE_RESOLUTION|>--- conflicted
+++ resolved
@@ -23,7 +23,6 @@
 def support(request):
     return render(request, "static_pages/support.html")
 
-<<<<<<< HEAD
 def compare_systems(request, id, system, called_from="File"):
     if called_from == "File":
         instance = File.objects.get(id=id)
@@ -52,7 +51,6 @@
 
     return {"rxns": rxns,
             "cnts": cnts}
-=======
+
 def guided_tour(request):
-    return render(request, "guided_tour.html")
->>>>>>> 167d17c9
+    return render(request, "guided_tour.html")