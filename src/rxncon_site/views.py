--- conflicted
+++ resolved
@@ -1,31 +1,18 @@
-<<<<<<< HEAD
-from django.shortcuts import render
-
 try:
     from fileTree.models import File
     from quick_format.models import Quick
+    from rxncon_system.models import Rxncon_system
 except ImportError:
     from src.fileTree.models import File
     from src.quick_format.models import Quick
+    from src.rxncon_system.models import Rxncon_system
 
-import rxncon.input.quick.quick as rxncon_quick
-import rxncon.input.excel_book.excel_book as rxncon_excel
-=======
 import pickle
 
 import rxncon.input.excel_book.excel_book as rxncon_excel
 import rxncon.input.quick.quick as rxncon_quick
 from django.contrib import messages
 from django.shortcuts import render
-from fileTree.models import File
-from quick_format.models import Quick
-from rxncon_system.models import Rxncon_system
-
->>>>>>> 36b0680c
-
-
-# function based view, easier than class based but less strong
-
 
 
 def rxncon_site_index(request):
@@ -43,23 +30,6 @@
 def support(request):
     return render(request, "static_pages/support.html")
 
-<<<<<<< HEAD
-
-def compare_systems(request, id, system, called_from="File"):
-    if called_from == "File":
-        instance = File.objects.get(id=id)
-        try:
-            book = rxncon_excel.ExcelBook(instance.get_absolute_path())
-        except:
-            raise ImportError("Could not import file")
-    else:
-        instance = Quick.objects.get(id=id)
-        try:
-            book = rxncon_quick.Quick(instance.quick_input)
-        except:
-            raise ImportError("Could not import Quick")
-=======
->>>>>>> 36b0680c
 
 def compare_systems(request, id, system, called_from="File"):
     rxncon_system = system
@@ -78,10 +48,6 @@
             "cnts": cnts}
 
 
-<<<<<<< HEAD
-def guided_tour(request):
-    return render(request, "guided_tour.html")
-=======
 def getting_started(request):
     return render(request, "getting_started.html")
 
@@ -106,5 +72,4 @@
         sys_obj.save()
         print("Rxncon system for project '" + project_name + "' successfully created.")
         messages.info(request, "Rxncon system for project '" + project_name + "' successfully created.")
-        return sys_obj
->>>>>>> 36b0680c
+        return sys_obj