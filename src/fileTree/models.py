from django.conf import settings
from django.core.urlresolvers import reverse
from django.db import models
from django.db.models.signals import pre_save
from django.shortcuts import render_to_response
from django.utils.text import slugify



def upload_location(instance, filename):
    #return "%s/%s" %(os.path.splitext(filename)[0],filename)
    return "%s/%s" %(instance.slug,filename)

class File(models.Model):
    project_name = models.CharField(max_length=120)
    loaded=False
    older_version_ids=[]
    slug = models.SlugField(blank=True) # TODO: take blank out when file_upload with automated slug creation is done
    file = models.FileField(upload_to=upload_location, null=False, blank=False)
    comment= models.TextField(null=True, blank=True)
    timestamp = models.DateTimeField(auto_now=False, auto_now_add=True) #initial timestamp will be saved one time
    updated = models.DateTimeField(auto_now=True, auto_now_add=False)  # auto_now refers to every modification, updated gets reset when Post is updated -duh

    def __str__(self):
        return self.file.name
    def __unicode__(self):
        return self.file.name

    def get_filename(self):
        return str(self.file.name).split("/")[-1]

    def get_project_slug(self):
        return self.slug

    def get_absolute_url(self):
        return reverse("fileTree:detail", kwargs={"slug": self.slug, })

    def upload_new_version(self):
        return reverse("fileTree:upload", kwargs={"slug": self.slug, })

    def get_download_url(self):
        media_url= settings.MEDIA_URL
        return media_url+"%s" %(self.file)

    def get_absolute_path(self):
        media_root=settings.MEDIA_ROOT
        return media_root+"/%s" %(self.file)

<<<<<<< HEAD
    def delete(self):
        return reverse("fileTree:delete", kwargs={"pk": self.pk})

    def delete_whole_project(self):
        pass

=======
>>>>>>> 8c82e471
    def load_file(self):
        self.loaded=True
        # hier muss ein return reverse an eine "successfully loaded" seite gemacht werden. in der enstprechnenden
        # view dann sowas wie:
        # File.objects.all().update(loaded=False)
        # File.objects.filter(id=load_id).update(loaded=True) oder so

    class Meta:
        ordering = ["-timestamp", "-updated"]

def create_slug(instance, new_slug=None):
    slug = slugify(instance.project_name)
    # if new_slug is not None:
    #     slug = new_slug
    # qs = File.objects.filter(slug=slug).order_by("-id")
    # exists = qs.exists()
    # if exists:
    #     new_slug = "%s-%s" %(slug, qs.first().id)
    #     return create_slug(instance, new_slug=new_slug)
    # return slug


def pre_save_post_receiver(sender, instance, *args, **kwargs):
    if not instance.slug:
        # instance.slug = create_slug(instance)
        instance.slug=slugify(instance.project_name)



pre_save.connect(pre_save_post_receiver, sender=File)<|MERGE_RESOLUTION|>--- conflicted
+++ resolved
@@ -46,15 +46,6 @@
         media_root=settings.MEDIA_ROOT
         return media_root+"/%s" %(self.file)
 
-<<<<<<< HEAD
-    def delete(self):
-        return reverse("fileTree:delete", kwargs={"pk": self.pk})
-
-    def delete_whole_project(self):
-        pass
-
-=======
->>>>>>> 8c82e471
     def load_file(self):
         self.loaded=True
         # hier muss ein return reverse an eine "successfully loaded" seite gemacht werden. in der enstprechnenden
