--- conflicted
+++ resolved
@@ -1,54 +1,33 @@
-<<<<<<< HEAD
-import django.forms as forms
-
-from .forms import FileForm, DeleteFileForm
-
 try:
-    from rxncon_site.views import *
+    from rxncon_site.views import compare_systems, create_rxncon_system_object
     from quick_format.models import Quick
+    from rxncon_system.models import Rxncon_system
+
 except ImportError:
-    from src.rxncon_site.views import *
+    from src.rxncon_site.views import compare_systems, create_rxncon_system_object
     from src.quick_format.models import Quick
-
-from .models import File
-from rxncon.input.excel_book.excel_book import ExcelBook
-=======
+    from src.rxncon_system.models import Rxncon_system
+
 import pickle
 
 import django.forms as forms
 from django.contrib import messages
 from django.http import HttpResponseRedirect
 from django.shortcuts import render, get_object_or_404
-from quick_format.models import Quick
-from rxncon_site.views import *
-from rxncon_site.views import compare_systems, create_rxncon_system_object
-from rxncon_system.models import Rxncon_system
->>>>>>> 36b0680c
-
-from .forms import FileForm, DeleteFileForm
+
+from .forms import DeleteFileForm, FileForm
 from .models import File
 
-<<<<<<< HEAD
-=======
-
->>>>>>> 36b0680c
+
 def file_detail(request, id, compare_dict=None):
     instance = File.objects.get(id=id)
     slug = File.objects.filter(id=id).values("slug")
     project_files = File.objects.filter(slug=slug).order_by("-updated")
-<<<<<<< HEAD
-    try:
-        book = ExcelBook(instance.get_absolute_path())
-    except Exception as e:
-        raise ImportError("Could not import file")
-    rxncon_system = book.rxncon_system
-=======
     if instance.rxncon_system:
         pickled_rxncon_system = Rxncon_system.objects.get(project_id=id, project_type="File")
         rxncon_system = pickle.loads(pickled_rxncon_system.pickled_system)
     else:
         rxncon_system = None
->>>>>>> 36b0680c
 
     context_data = {
         "project_files": project_files,
@@ -69,24 +48,7 @@
 
 def file_compare(request, id):
     loaded = File.objects.filter(loaded=True)
-<<<<<<< HEAD
-    if loaded:
-        try:
-            loaded_rxncon = ExcelBook(loaded[0].get_absolute_path())
-        except:
-            raise ImportError("Could not import file")
-
-    else:
-        loaded = Quick.objects.get(loaded=True)
-        try:
-            loaded_rxncon = rxncon_quick.Quick(loaded.quick_input)
-        except:
-            raise ImportError("Could not import quick")
-
-    loaded_rxncon_system = loaded_rxncon.rxncon_system
-
-    differences = compare_systems(request, id, loaded_rxncon_system)
-=======
+
     if not loaded:
         # Quick
         loaded = Quick.objects.filter(loaded=True)
@@ -97,7 +59,6 @@
 
     loaded_rxncon_system = pickle.loads(pickled_rxncon_system.pickled_system)
     differences = compare_systems(request, id, loaded_rxncon_system, called_from="Quick")
->>>>>>> 36b0680c
 
     compare_dict = {
         "compare_nr_reactions": len(loaded_rxncon_system.reactions),
@@ -110,11 +71,6 @@
 
 
 def file_upload(request, slug=None):
-<<<<<<< HEAD
-    # TODO: like this, it is not case sensitive. "Elefant" and "elefant" are the same project
-=======
-    print("Entered file_upload")
->>>>>>> 36b0680c
     form = FileForm(request.POST or None, request.FILES or None)
     context = {}
     if slug != None:  # add file to existing project
@@ -167,16 +123,9 @@
             if f.rule_based_model:
                 f.rule_based_model.delete()
 
-<<<<<<< HEAD
-        if form.is_valid():  # checks CSRF
-=======
->>>>>>> 36b0680c
             f.delete_file_from_harddisk()
             f.delete()
             messages.success(request, "Successfully deleted")
-<<<<<<< HEAD
-            return HttpResponseRedirect("/files/" + other_file_id + "/")  # wherever to go after deleting
-=======
             try:
                 other_file_id = str(File.objects.filter(project_name=project_name).latest("updated").id)
                 if other_file_id:
@@ -185,7 +134,6 @@
                 return HttpResponseRedirect("/")
 
 
->>>>>>> 36b0680c
     else:
         form = DeleteFileForm(instance=f)
 
@@ -206,8 +154,6 @@
     if request.method == 'POST':
         form = DeleteFileForm(request.POST, instance=f)
         if form.is_valid():  # checks CSRF
-<<<<<<< HEAD
-=======
             if f.rxncon_system:
                 f.rxncon_system.delete()
             if f.reg_graph:
@@ -220,7 +166,6 @@
                 f.boolean_model.delete()
             if f.rule_based_model:
                 f.rule_based_model.delete()
->>>>>>> 36b0680c
             f.delete_project_from_harddisk()
             project.delete()
             messages.success(request, "Successfully deleted")
@@ -230,10 +175,7 @@
     template_vars = {'form': form,
                      'project': project_name,
                      "timestamp": timestamp,
-<<<<<<< HEAD
-=======
                      "download": f.get_download_url(),
->>>>>>> 36b0680c
                      }
     return render(request, 'file_delete.html', template_vars)
 
