from django.contrib import messages
from django.core.paginator import Paginator, EmptyPage, PageNotAnInteger
from django.http import HttpResponse, HttpResponseRedirect
from django.shortcuts import render, get_object_or_404, redirect
import rxncon.input.excel_book.excel_book as rxncon_excel


from .models import File
from .forms import FileForm, DeleteFileForm

def file_list(request):  #moved to context processor
#     # queryset_list = File.objects.all()
#     queryset_list = File.objects.all().order_by("slug")
#     slug_list = list(set([File.get_project_slug() for File in queryset_list])) # list(set()) to get unique values
#     projects= [queryset_list.filter(slug=slug).order_by("-timestamp") for slug in slug_list]
#
#
#
#     # paginator = Paginator(queryset_list, 10)
#     # page_request_var= "page"
#     # page = request.GET.get('page_request_var')
#     # try:
#     #     queryset = paginator.page(page)
#     # except PageNotAnInteger:
#     #     # If page is not an integer, deliver first page.
#     #     queryset = paginator.page(1)
#     # except EmptyPage:
#     #     # If page is out of range (e.g. 9999), deliver last page of results.
#     #     queryset = paginator.page(paginator.num_pages)
#
#     context_data = {
#         # "object_list":queryset,
#         "object_list":queryset_list,
#         "title":"Projects",
#         "slug_list": slug_list,
#         "projects": projects,
#         # "page_request_var":page_request_var,
#     }
#
#     return render(request, "file_list.html", context_data)
    pass

def file_detail(request, slug=None):
    # instance = get_object_or_404(File, slug=slug)
    project_files = File.objects.filter(slug=slug)
    instance = project_files.latest("updated")
    # book= rxncon_excel.ExcelBookWithReactionType(instance.get_absolute_path())
    # rxncon_system = book.rxncon_system

    context_data = {
        "project_files":project_files,
        "title": instance.project_name,
        "instance":instance,
        # "book":book,
        # "nr_reactions":len(rxncon_system.reactions),
        "nr_reactions":"currently deactivated in fileTree/views.py",
    }
    return render(request, "file_detail.html", context_data)


def file_upload(request, slug= None):
    # TODO: like this, it is not case sensitive. "Elefant" and "elefant" are the same project
    form = FileForm(request.POST or None, request.FILES or None)
    if slug != None:
        try:
            file= File.objects.filter(slug=slug)[0]
            project_name= file.project_name
            form = FileForm(initial={'project_name':project_name })
        except KeyError:
            pass

    if form.is_valid():
        instance = form.save(commit=False)
        instance.save()
        messages.success(request, "Successfully Created")
        return HttpResponseRedirect(instance.get_absolute_url())
    context={
        "form": form,
    }
    return render(request, "file_form.html", context)

<<<<<<< HEAD
def file_delete(request, pk):
    f=File.objects.get(pk=pk)
    project=f.project_name
    updated= f.updated
    filepath=f.file
    ret= f.delete()

    context={
        "project_name" : project,
        "updated" : updated,
        "file" : filepath,
        "return" : ret,
    }

    return render(request, "file_delete.html", context )
=======
def file_delete(request, id):
    f = get_object_or_404(File, id=id)
    project_name= f.project_name
    updated= f.updated
    timestamp= f.timestamp

    if request.method == 'POST':
        form = DeleteFileForm(request.POST, instance=f)

        if form.is_valid(): # checks CSRF
            f.delete()
            return HttpResponseRedirect("/") # wherever to go after deleting

    else:
        form = DeleteFileForm(instance=f)

    template_vars = {'form': form,
                     'project_name': project_name,
                     "updated": updated,
                     "timestamp": timestamp,}
    return render(request, 'file_delete.html', template_vars)
>>>>>>> 8c82e471
<|MERGE_RESOLUTION|>--- conflicted
+++ resolved
@@ -79,28 +79,12 @@
     }
     return render(request, "file_form.html", context)
 
-<<<<<<< HEAD
-def file_delete(request, pk):
-    f=File.objects.get(pk=pk)
-    project=f.project_name
-    updated= f.updated
-    filepath=f.file
-    ret= f.delete()
-
-    context={
-        "project_name" : project,
-        "updated" : updated,
-        "file" : filepath,
-        "return" : ret,
-    }
-
-    return render(request, "file_delete.html", context )
-=======
 def file_delete(request, id):
     f = get_object_or_404(File, id=id)
     project_name= f.project_name
     updated= f.updated
     timestamp= f.timestamp
+    filepath = f.file
 
     if request.method == 'POST':
         form = DeleteFileForm(request.POST, instance=f)
@@ -115,6 +99,7 @@
     template_vars = {'form': form,
                      'project_name': project_name,
                      "updated": updated,
-                     "timestamp": timestamp,}
+                     "timestamp": timestamp,
+                     "file": filepath,
+                     }
     return render(request, 'file_delete.html', template_vars)
->>>>>>> 8c82e471
