--- conflicted
+++ resolved
@@ -3,10 +3,6 @@
 from . import views
 
 urlpatterns = [
-<<<<<<< HEAD
-    # url(r'^$', views.file_list, name='list'),
-=======
->>>>>>> 36b0680c
     url(r'^upload/$', views.file_upload, name='upload'),
     url(r'^upload/(?P<slug>[\w-]+)/$', views.file_upload, name='upload'),
     url(r'^(?P<id>\d+)/$', views.file_detail, name='detail'),
