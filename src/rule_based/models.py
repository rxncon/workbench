--- conflicted
+++ resolved
@@ -5,10 +5,6 @@
 
 
 def upload_location(instance, filename):
-<<<<<<< HEAD
-    # return "%s/%s" %(os.path.splitext(filename)[0],filename)
-=======
->>>>>>> 36b0680c
     return "%s/%s/%s" % (instance.slug, "graphs", filename)
 
 
