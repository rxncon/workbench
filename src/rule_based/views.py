import os
<<<<<<< HEAD

import rxncon.input.excel_book.excel_book as rxncon_excel
import rxncon.input.quick.quick as rxncon_quick
=======
import pickle

>>>>>>> 36b0680c
from django.conf import settings
from django.contrib import messages
from django.http import HttpResponseRedirect
from django.shortcuts import render, get_object_or_404
from django.views.generic import View
<<<<<<< HEAD
from rxncon.simulation.rule_based.bngl_from_rule_based_model import bngl_from_rule_based_model
from rxncon.simulation.rule_based.rule_based_model import rule_based_model_from_rxncon

from .forms import DeleteRuleForm
from .forms import RuleForm
from .models import Rule_based_from_rxnconsys

try:
    from fileTree.models import File
    from fileTree.views import file_detail
    from quick_format.models import Quick
    from quick_format.views import quick_detail
except ImportError:
    from src.fileTree.models import File
    from src.fileTree.views import file_detail
    from src.quick_format.models import Quick
    from src.quick_format.views import quick_detail


def create_rxncon_system(system, system_type):
    if system_type == "File":
        try:
            book = rxncon_excel.ExcelBook(system.get_absolute_path())
        except:
            book = rxncon_excel.ExcelBook(system.get_absolute_path())
    else:
        book = rxncon_quick.Quick(system.quick_input)
    return book.rxncon_system
=======
from fileTree.models import File
from fileTree.views import file_detail
from quick_format.models import Quick
from quick_format.views import quick_detail
from rxncon.simulation.rule_based.bngl_from_rule_based_model import bngl_from_rule_based_model
from rxncon.simulation.rule_based.rule_based_model import rule_based_model_from_rxncon
from rxncon_system.models import Rxncon_system

from .forms import DeleteRuleForm
from .forms import RuleForm
from .models import Rule_based_from_rxnconsys
>>>>>>> 36b0680c


def check_filepath(request, file_path, file, media_root):
    if os.path.exists(file_path):
        messages.warning(request, "Rule based model files already exist. Delete first in the system's detail view.")
        return False
    elif not os.path.exists("%s/%s/%s" % (media_root, file.slug, "graphs")):
        os.makedirs("%s/%s/%s" % (media_root, file.slug, "graphs"))
        return True
    else:
        return True


def rule(request, system_id=None):
    form = RuleForm(request.POST or None)

    if not form.is_valid() and not system_id:
        context = {
            "form": form,
        }
        return render(request, "rule_form.html", context)


class Rule_based(View):
    def post(self, request, system_id=None):
        self.system_id = system_id
        self.request = request
        self.form = RuleForm(self.request.POST or None)

        if self.form.is_valid():
            media_url = settings.MEDIA_URL
            media_root = settings.MEDIA_ROOT
            system_type = None
            try:
                system = Quick.objects.filter(id=system_id)[0]
                system_type = "Quick"
                project_name = system.name
            except:
                system = File.objects.filter(id=system_id)[0]
                system_type = "File"
                project_name = system.project_name

            bngl_model_filename = system.slug + "_model.bngl"
            model_path = "%s/%s/%s/%s" % (media_root, system.slug, "rule_based", bngl_model_filename)

            if not check_filepath(request, model_path, system, media_root):
                if system_type == "Quick":
                    return quick_detail(request, system_id)
                else:
                    return file_detail(request, system_id)

            pickled_rxncon_system = Rxncon_system.objects.get(project_id=system_id, project_type=system_type)
            rxncon_system = pickle.loads(pickled_rxncon_system.pickled_system)

            rbm = rule_based_model_from_rxncon(rxncon_system)
            model_str = bngl_from_rule_based_model(rbm)

            if not os.path.exists("%s/%s/%s" % (media_root, system.slug, "rule_based")):
                os.mkdir("%s/%s/%s" % (media_root, system.slug, "rule_based"))

            with open(model_path, mode='w') as f:
                f.write(model_str)

            r = Rule_based_from_rxnconsys(project_name=project_name, model_path=model_path,
                                          comment=request.POST.get('comment'))
            r.save()
            messages.info(request, "BoolNet files for project '" + r.project_name + "' successfully created.")
            if system_type == "Quick":
                Quick.objects.filter(id=system_id).update(rule_based_model=r)
                return quick_detail(request, system_id)
            else:
                File.objects.filter(id=system_id).update(rule_based_model=r)
                return file_detail(request, system_id)


def rule_based_delete(request, pk):
    f = get_object_or_404(Rule_based_from_rxnconsys, pk=pk)
    project_name = f.project_name
    timestamp = f.timestamp
    filename = f.get_model_filename()
    system_type = None
    try:
        id = File.objects.filter(rule_based_model=f)[0].id
        system_type = "File"
    except:
        id = Quick.objects.filter(rule_based_model=f)[0].id
        system_type = "Quick"

    if request.method == 'POST':
        form = DeleteRuleForm(request.POST, instance=f)

        if form.is_valid():  # checks CSRF
<<<<<<< HEAD
=======
            if os.path.exists(f.model_path.name):
                os.remove(f.model_path.name)
>>>>>>> 36b0680c
            f.delete()
            messages.success(request, "Successfully deleted")
            if system_type == "Quick":
                return HttpResponseRedirect("/quick/" + str(id) + "/")  # wherever to go after deleting

            else:
                return HttpResponseRedirect("/files/" + str(id) + "/")  # wherever to go after deleting
    else:
        form = DeleteRuleForm(instance=f)
    template_vars = {'form': form,
                     'project_name': project_name,
                     "timestamp": timestamp,
                     "file": filename,
                     }
    return render(request, 'rule_delete.html', template_vars)<|MERGE_RESOLUTION|>--- conflicted
+++ resolved
@@ -1,18 +1,13 @@
 import os
-<<<<<<< HEAD
+import pickle
 
 import rxncon.input.excel_book.excel_book as rxncon_excel
 import rxncon.input.quick.quick as rxncon_quick
-=======
-import pickle
-
->>>>>>> 36b0680c
 from django.conf import settings
 from django.contrib import messages
 from django.http import HttpResponseRedirect
 from django.shortcuts import render, get_object_or_404
 from django.views.generic import View
-<<<<<<< HEAD
 from rxncon.simulation.rule_based.bngl_from_rule_based_model import bngl_from_rule_based_model
 from rxncon.simulation.rule_based.rule_based_model import rule_based_model_from_rxncon
 
@@ -25,11 +20,14 @@
     from fileTree.views import file_detail
     from quick_format.models import Quick
     from quick_format.views import quick_detail
+    from rxncon_system.models import Rxncon_system
+
 except ImportError:
     from src.fileTree.models import File
     from src.fileTree.views import file_detail
     from src.quick_format.models import Quick
     from src.quick_format.views import quick_detail
+    from src.rxncon_system.models import Rxncon_system
 
 
 def create_rxncon_system(system, system_type):
@@ -41,19 +39,6 @@
     else:
         book = rxncon_quick.Quick(system.quick_input)
     return book.rxncon_system
-=======
-from fileTree.models import File
-from fileTree.views import file_detail
-from quick_format.models import Quick
-from quick_format.views import quick_detail
-from rxncon.simulation.rule_based.bngl_from_rule_based_model import bngl_from_rule_based_model
-from rxncon.simulation.rule_based.rule_based_model import rule_based_model_from_rxncon
-from rxncon_system.models import Rxncon_system
-
-from .forms import DeleteRuleForm
-from .forms import RuleForm
-from .models import Rule_based_from_rxnconsys
->>>>>>> 36b0680c
 
 
 def check_filepath(request, file_path, file, media_root):
@@ -146,11 +131,9 @@
         form = DeleteRuleForm(request.POST, instance=f)
 
         if form.is_valid():  # checks CSRF
-<<<<<<< HEAD
-=======
+
             if os.path.exists(f.model_path.name):
                 os.remove(f.model_path.name)
->>>>>>> 36b0680c
             f.delete()
             messages.success(request, "Successfully deleted")
             if system_type == "Quick":
