{% extends "base.html" %}
{% block head_title %}
Del:
{% if file %}
{{ project_name | truncatechars:20}}
{% elif project %}
{{project | truncatechars:20}}
{% endif %}
|
{{ block.super }}
{% endblock %}

{% block content %}
<div class="form-text">
    {% if file %}
    <h2>Delete File</h2>
    <h4>Are you sure you want to delete this file?</h4>
<<<<<<< HEAD
=======
    <h4>Consider saving the <a href="{{download}}" title="Download" target="_blank" download>system definition</a>.</h4>
>>>>>>> 36b0680c
    <h5>Created: </h5>
    <p>{{ timestamp }}</p>
    <h5>Project: </h5>
    <p>{{ project_name }}</p>
    <h5>Filename: </h5>
    <p>{{ file }}</p>

    <div class="btn-group btn-group-sm" role="group">
        <form class="form" method="post" action='' enctype="multipart/form-data">
            {% csrf_token %}
            {{ form.as_p }}
            <input type="submit" class="btn btn-default" value="Delete">
            <a href="/" class="btn btn-default" role="button">Abort</a>
        </form>
    </div>
    {% elif project %}
    <h2>Delete Project</h2>
    <h4>Are you sure you want to delete this project?</h4>
<<<<<<< HEAD
=======
    <h4>Consider saving the latest <a href="{{download}}" title="Download" target="_blank" download>system
        definition</a>.</h4>
>>>>>>> 36b0680c
    <h5>Project: </h5>
    <p>{{ project }}</p>
    <h5>Latest file from : </h5>
    <p>{{ timestamp }}</p>
    <div class="btn-group btn-group-sm" role="group">
        <form class="form" method="post" action='' enctype="multipart/form-data">
            {% csrf_token %}
            {{ form.as_p }}
            <input type="submit" class="btn btn-default" value="Delete">
            <a href="/" class="btn btn-default" role="button">Abort</a>
        </form>
    </div>

    {% endif %}
</div>

{% endblock content %}file_delete.html
<|MERGE_RESOLUTION|>--- conflicted
+++ resolved
@@ -15,10 +15,10 @@
     {% if file %}
     <h2>Delete File</h2>
     <h4>Are you sure you want to delete this file?</h4>
-<<<<<<< HEAD
-=======
+    <<<<<<< HEAD
+    =======
     <h4>Consider saving the <a href="{{download}}" title="Download" target="_blank" download>system definition</a>.</h4>
->>>>>>> 36b0680c
+    >>>>>>> master
     <h5>Created: </h5>
     <p>{{ timestamp }}</p>
     <h5>Project: </h5>
@@ -37,11 +37,11 @@
     {% elif project %}
     <h2>Delete Project</h2>
     <h4>Are you sure you want to delete this project?</h4>
-<<<<<<< HEAD
-=======
+    <<<<<<< HEAD
+    =======
     <h4>Consider saving the latest <a href="{{download}}" title="Download" target="_blank" download>system
         definition</a>.</h4>
->>>>>>> 36b0680c
+    >>>>>>> master
     <h5>Project: </h5>
     <p>{{ project }}</p>
     <h5>Latest file from : </h5>
