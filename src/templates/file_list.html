--- conflicted
+++ resolved
@@ -1,4 +1,4 @@
-<<<<<<< HEAD
+
 <div class="sidebar_header" id="xls_sidebar_header">git
     {% if projects %}
         <h4>From spreadsheet</h4>
@@ -6,14 +6,6 @@
         <h4>Projects</h4>
     {% endif %}
 
-=======
-<div class="sidebar_header" id="xls_sidebar_header">
-    {% if projects %}
-        <h4>Spreadsheet input</h4>
-    {% else %}
-        <h4>Projects</h4>
-    {% endif %}
->>>>>>> 33ee7892
     <a id="new_from_file" class="btn btn-primary btn-xs " href="/files/upload" title="Create new project">
         New
     </a>
