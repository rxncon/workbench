--- conflicted
+++ resolved
@@ -1,10 +1,10 @@
 <div class="sidebar_header" id="xls_sidebar_header">
     {% if projects %}
-<<<<<<< HEAD
+    <<<<<<< HEAD
     <h4>From spreadsheet</h4>
-=======
+    =======
     <h4>Spreadsheet input</h4>
->>>>>>> 36b0680c
+    >>>>>>> master
     {% else %}
     <h4>Projects</h4>
     {% endif %}
