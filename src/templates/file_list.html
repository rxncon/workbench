<div class="sidebar_header" id="xls_sidebar_header">
<<<<<<< HEAD
    {% if projects %}
        <h4>From spreadsheet</h4>
    {% else %}
        <h4>Projects</h4>
    {% endif %}
=======
    {% if projects %} <h4>Spreadsheet input</h4> {% endif %}
>>>>>>> 6aa22f05
    <a id="new_from_file" class="btn btn-primary btn-xs " href="/files/upload" title="Create new project">
        New
    </a>
</div>
<div style="clear: both;"></div>
{% for project in projects|slice:":3" %}
    {% include "file_list_items.html" %}
{% endfor %}

{% if projects_length > 3 %}
<div id="collapse_pList">
    <a class="btn btn-link" role="button" style="float: none;">
        <span class="button-text">Show more</span>
    </a><br />
    <div style="display: none">
        {% for project in projects|slice:"3:" %}
          {% include "file_list_items.html" %}
        {% endfor %}
    </div>
</div>
<!--<div style="clear: both;"></div>-->

<script type="text/javascript">
    $('#collapse_pList > a').click(function(){
        var span = $(this).find('span');
        if(span.text() == "Show more"){
            span.text("Show less");
        } else {
            span.text("Show more");
        }
        $(this).next().next().slideToggle();
        return false;
    });
</script>
{% endif %}





<|MERGE_RESOLUTION|>--- conflicted
+++ resolved
@@ -1,13 +1,10 @@
-<div class="sidebar_header" id="xls_sidebar_header">
-<<<<<<< HEAD
+<div class="sidebar_header" id="xls_sidebar_header">git
     {% if projects %}
         <h4>From spreadsheet</h4>
     {% else %}
         <h4>Projects</h4>
     {% endif %}
-=======
-    {% if projects %} <h4>Spreadsheet input</h4> {% endif %}
->>>>>>> 6aa22f05
+
     <a id="new_from_file" class="btn btn-primary btn-xs " href="/files/upload" title="Create new project">
         New
     </a>
