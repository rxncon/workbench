--- conflicted
+++ resolved
@@ -1,60 +1,31 @@
 import os
-<<<<<<< HEAD
-
-import rxncon.input.excel_book.excel_book as rxncon_excel
-import rxncon.input.quick.quick as rxncon_quick
-=======
 import pickle
 
->>>>>>> 36b0680c
 from django.conf import settings
 from django.contrib import messages
 from django.http import HttpResponseRedirect
 from django.shortcuts import render, get_object_or_404
 from django.views.generic import View
-<<<<<<< HEAD
 from rxncon.simulation.boolean.boolean_model import SmoothingStrategy, KnockoutStrategy, OverexpressionStrategy
 from rxncon.simulation.boolean.boolnet_from_boolean_model import QuantitativeContingencyStrategy, \
     boolnet_strs_from_rxncon
-=======
-from fileTree.models import File
-from fileTree.views import file_detail
-from quick_format.models import Quick
-from quick_format.views import quick_detail
-from rxncon.simulation.boolean.boolean_model import SmoothingStrategy, KnockoutStrategy, OverexpressionStrategy
-from rxncon.simulation.boolean.boolnet_from_boolean_model import QuantitativeContingencyStrategy, \
-    boolnet_strs_from_rxncon
-from rxncon_system.models import Rxncon_system
->>>>>>> 36b0680c
 
 from .forms import BoolForm
 from .forms import DeleteBoolForm
 from .models import Bool_from_rxnconsys
-<<<<<<< HEAD
 
 try:
     from fileTree.models import File
     from fileTree.views import file_detail
     from quick_format.models import Quick
     from quick_format.views import quick_detail
+    from rxncon_system.models import Rxncon_system
 except ImportError:
     from src.fileTree.models import File
     from src.fileTree.views import file_detail
     from src.quick_format.models import Quick
     from src.quick_format.views import quick_detail
-
-
-def create_rxncon_system(system, system_type):
-    if system_type == "File":
-        try:
-            book = rxncon_excel.ExcelBook(system.get_absolute_path())
-        except:
-            book = rxncon_excel.ExcelBook(system.get_absolute_path())
-    else:
-        book = rxncon_quick.Quick(system.quick_input)
-    return book.rxncon_system
-=======
->>>>>>> 36b0680c
+    from src.rxncon_system.models import Rxncon_system
 
 
 def check_filepath(request, file_path, file, media_root):
@@ -169,16 +140,11 @@
         form = DeleteBoolForm(request.POST, instance=f)
 
         if form.is_valid():  # checks CSRF
-<<<<<<< HEAD
-            os.remove(f.model_path.name)
-            os.remove(f.symbol_path.name)
-            os.remove(f.init_path.name)
-=======
+
             if os.path.exists(f.model_path.name):
                 os.remove(f.model_path.name)
                 os.remove(f.symbol_path.name)
                 os.remove(f.init_path.name)
->>>>>>> 36b0680c
             f.delete()
             messages.success(request, "Tree files Successfully deleted.")
             if system_type == "Quick":
